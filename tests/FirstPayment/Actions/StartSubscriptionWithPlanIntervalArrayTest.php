<?php

namespace Laravel\Cashier\Tests\FirstPayment\Actions;

<<<<<<< HEAD
=======
use Carbon\Carbon;
>>>>>>> bfa79f1e
use Laravel\Cashier\FirstPayment\Actions\StartSubscription;
use Laravel\Cashier\Mollie\Contracts\GetMollieMandate;
use Laravel\Cashier\Mollie\GetMollieCustomer;
use Laravel\Cashier\Tests\BaseTestCase;
use Mollie\Api\MollieApiClient;
use Mollie\Api\Resources\Customer;
use Mollie\Api\Resources\Mandate;

class StartSubscriptionWithPlanIntervalArrayTest extends BaseTestCase
{
    protected function setUp(): void
    {
        parent::setUp();
        $this->withPackageMigrations()
             ->withConfiguredPlansWithIntervalArray()
             ->withTestNow('2019-01-29');
    }

    /** @test */
    public function canStartSubscriptionWithFixedIntervalTest()
    {
        $this->withMockedGetMollieCustomer();
        $this->withMockedGetMollieMandate();
        $user = $this->getMandatedUser();

        $this->assertFalse($user->subscribed('default'));

        $action = new StartSubscription(
            $user,
            'default',
            'withixedinterval-10-1'
        );

        $items = $action->execute();
        $item = $items->first();
        $user = $user->fresh();

        $this->assertTrue($user->subscribed('default'));
        $this->assertFalse($user->onTrial());
        $subscription = $user->subscription('default');
        $this->assertEquals(1, $subscription->quantity);
        $this->assertCarbon(now(), $subscription->cycle_started_at);
        $this->assertCarbon(now()->addMonthNoOverflow(), $subscription->cycle_ends_at);
    }

    /** @test */
    public function canStartSubscriptionWithoutFixedInterval()
    {
        $this->withMockedGetMollieCustomer();
        $this->withMockedGetMollieMandate();
        $user = $this->getMandatedUser();

        $this->assertFalse($user->subscribed('default'));

        $action = new StartSubscription(
            $user,
            'default',
            'withoutfixedinterval-10-1'
        );

        $items = $action->execute();
        $item = $items->first();
        $user = $user->fresh();

        $this->assertTrue($user->subscribed('default'));
        $this->assertFalse($user->onTrial());
        $subscription = $user->subscription('default');
        $this->assertEquals(1, $subscription->quantity);
        $this->assertCarbon(now(), $subscription->cycle_started_at);
        $this->assertCarbon(now()->addMonth(), $subscription->cycle_ends_at);
    }



    protected function withMockedGetMollieCustomer($customerId = 'cst_unique_customer_id', $times = 1): void
    {
        $this->mock(GetMollieCustomer::class, function ($mock) use ($customerId, $times) {
            $customer = new Customer(new MollieApiClient);
            $customer->id = $customerId;

            return $mock->shouldReceive('execute')->with($customerId)->times($times)->andReturn($customer);
        });
    }

    protected function withMockedGetMollieMandate($attributes = [[
        'mandateId' => 'mdt_unique_mandate_id',
        'customerId' => 'cst_unique_customer_id',
    ]], $times = 1): void
    {
        $this->mock(GetMollieMandate::class, function ($mock) use ($times, $attributes) {
            foreach ($attributes as $data) {
                $mandate = new Mandate(new MollieApiClient);
                $mandate->id = $data['mandateId'];
                $mandate->status = 'valid';
                $mandate->method = 'directdebit';

                $mock->shouldReceive('execute')->with($data['customerId'], $data['mandateId'])->times($times)->andReturn($mandate);
            }

            return $mock;
        });
    }
}<|MERGE_RESOLUTION|>--- conflicted
+++ resolved
@@ -2,10 +2,6 @@
 
 namespace Laravel\Cashier\Tests\FirstPayment\Actions;
 
-<<<<<<< HEAD
-=======
-use Carbon\Carbon;
->>>>>>> bfa79f1e
 use Laravel\Cashier\FirstPayment\Actions\StartSubscription;
 use Laravel\Cashier\Mollie\Contracts\GetMollieMandate;
 use Laravel\Cashier\Mollie\GetMollieCustomer;
@@ -78,8 +74,6 @@
         $this->assertCarbon(now()->addMonth(), $subscription->cycle_ends_at);
     }
 
-
-
     protected function withMockedGetMollieCustomer($customerId = 'cst_unique_customer_id', $times = 1): void
     {
         $this->mock(GetMollieCustomer::class, function ($mock) use ($customerId, $times) {

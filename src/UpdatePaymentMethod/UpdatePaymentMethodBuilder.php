--- conflicted
+++ resolved
@@ -100,12 +100,8 @@
             new AddBalance(
                 $this->owner,
                 mollie_array_to_money(config('cashier.update_payment_method.amount')),
-<<<<<<< HEAD
                 1,
                 __("Payment method updated")
-=======
-                config('cashier.update_payment_method.description')
->>>>>>> 8fac8362
             );
     }
 
@@ -119,17 +115,7 @@
 
         $subtotal = $this->subtotalForTotalIncludingTax($total, $taxPercentage);
 
-
-<<<<<<< HEAD
         return new AddGenericOrderItem($this->owner, $subtotal, 1, __("Payment method updated"));
-=======
-        return new AddGenericOrderItem(
-            $this->owner,
-            $subtotal,
-            config('cashier.update_payment_method.description'),
-            $this->roundingMode($total, $taxPercentage)
-        );
->>>>>>> 8fac8362
     }
 
     /**

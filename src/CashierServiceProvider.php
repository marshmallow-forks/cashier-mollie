<?php

namespace Laravel\Cashier;

use Illuminate\Support\ServiceProvider;
use Laravel\Cashier\Console\Commands\CashierUpdate;
use Laravel\Cashier\Console\Commands\CashierRun;
use Laravel\Cashier\Coupon\ConfigCouponRepository;
use Laravel\Cashier\Coupon\Contracts\CouponRepository;
use Laravel\Cashier\Mollie\RegistersMollieInteractions;
use Laravel\Cashier\Order\Contracts\MinimumPayment as MinimumPaymentContract;
use Laravel\Cashier\Plan\ConfigPlanRepository;
use Laravel\Cashier\Plan\Contracts\PlanRepository;
use Mollie\Laravel\MollieServiceProvider;

class CashierServiceProvider extends ServiceProvider
{
    use RegistersMollieInteractions;

    const PACKAGE_VERSION = '1.14.0';

    /**
     * Bootstrap the application services.
     */
    public function boot()
    {
        $this->mergeConfig();
<<<<<<< HEAD

        if (Cashier::$registersRoutes) {
            $this->loadRoutesFrom(__DIR__.'/../routes/webhooks.php');
        }

=======
        if (Cashier::$registersRoutes) {
            $this->loadRoutesFrom(__DIR__.'/../routes/webhooks.php');
        }
>>>>>>> a2877b2f
        $this->loadViewsFrom(__DIR__.'/../resources/views', 'cashier');

        mollie()->addVersionString('MollieLaravelCashier/' . self::PACKAGE_VERSION);

        if ($this->app->runningInConsole()) {
            $this->publishMigrations('cashier-migrations');
            $this->publishConfig('cashier-configs');
            $this->publishViews('cashier-views');
            $this->publishUpdate('cashier-update');
        }

        $this->configureCurrency();
        $this->configureCurrencyLocale();
    }

    /**
     * Register the application services.
     */
    public function register()
    {
        $this->app->register(MollieServiceProvider::class);
        $this->registerMollieInteractions($this->app);
        $this->app->bind(PlanRepository::class, ConfigPlanRepository::class);
        $this->app->singleton(CouponRepository::class, function () {
            return new ConfigCouponRepository(
                config('cashier_coupons.defaults'),
                config('cashier_coupons.coupons')
            );
        });
        $this->app->bind(MinimumPaymentContract::class, MinimumPayment::class);

        $this->commands([
            CashierUpdate::class,
            CashierRun::class,
            CashierUpdate::class,
        ]);

        $this->app->register(EventServiceProvider::class);
    }

    protected function mergeConfig()
    {
        $this->mergeConfigFrom(__DIR__.'/../config/cashier.php', 'cashier');
        $this->mergeConfigFrom(__DIR__.'/../config/cashier_coupons.php', 'cashier_coupons');
        $this->mergeConfigFrom(__DIR__.'/../config/cashier_plans.php', 'cashier_plans');
    }

    protected function publishMigrations(string $tag)
    {
        if (Cashier::$runsMigrations) {
            $prefix = 'migrations/'.date('Y_m_d_His', time());

            $this->publishes([
                __DIR__.'/../database/migrations/create_applied_coupons_table.php.stub' => database_path($prefix.'_create_applied_coupons_table.php'),
                __DIR__.'/../database/migrations/create_redeemed_coupons_table.php.stub' => database_path($prefix.'_create_redeemed_coupons_table.php'),
                __DIR__.'/../database/migrations/create_credits_table.php.stub' => database_path($prefix.'_create_credits_table.php'),
                __DIR__.'/../database/migrations/create_orders_table.php.stub' => database_path($prefix.'_create_orders_table.php'),
                __DIR__.'/../database/migrations/create_order_items_table.php.stub' => database_path($prefix.'_create_order_items_table.php'),
                __DIR__.'/../database/migrations/create_subscriptions_table.php.stub' => database_path($prefix.'_create_subscriptions_table.php'),
                __DIR__.'/../database/migrations/upgrade_to_cashier_v2.php.stub' => database_path($prefix.'_upgrade_to_cashier_v2.php'),
            ], $tag);
        }
    }

    protected function publishUpdate(string $tag)
    {
        if (Cashier::$runsMigrations) {
            $prefix = 'migrations/'.date('Y_m_d_His', time());

            $this->publishes([
                __DIR__.'/../database/migrations/upgrade_to_cashier_v2.php.stub' => database_path($prefix.'_upgrade_to_cashier_v2.php'),
            ], $tag);
        }
    }

    protected function publishConfig(string $tag)
    {
        $this->publishes([
            __DIR__.'/../config/cashier.php' => config_path('cashier.php'),
            __DIR__.'/../config/cashier_coupons.php' => config_path('cashier_coupons.php'),
            __DIR__.'/../config/cashier_plans.php' => config_path('cashier_plans.php'),
        ], $tag);
    }

    protected function publishViews(string $tag)
    {
        $this->publishes([
            __DIR__.'/../resources/views' => $this->app->basePath('resources/views/vendor/cashier'),
        ], $tag);
    }

    protected function configureCurrency()
    {
        $currency = config('cashier.currency', false);
        if ($currency) {
            Cashier::useCurrency($currency);
        }
    }

    protected function configureCurrencyLocale()
    {
        $locale = config('cashier.currency_locale', false);
        if ($locale) {
            Cashier::useCurrencyLocale($locale);
        }
    }
}<|MERGE_RESOLUTION|>--- conflicted
+++ resolved
@@ -3,6 +3,7 @@
 namespace Laravel\Cashier;
 
 use Illuminate\Support\ServiceProvider;
+use Laravel\Cashier\Console\Commands\CashierInstall;
 use Laravel\Cashier\Console\Commands\CashierUpdate;
 use Laravel\Cashier\Console\Commands\CashierRun;
 use Laravel\Cashier\Coupon\ConfigCouponRepository;
@@ -25,17 +26,11 @@
     public function boot()
     {
         $this->mergeConfig();
-<<<<<<< HEAD
 
         if (Cashier::$registersRoutes) {
             $this->loadRoutesFrom(__DIR__.'/../routes/webhooks.php');
         }
 
-=======
-        if (Cashier::$registersRoutes) {
-            $this->loadRoutesFrom(__DIR__.'/../routes/webhooks.php');
-        }
->>>>>>> a2877b2f
         $this->loadViewsFrom(__DIR__.'/../resources/views', 'cashier');
 
         mollie()->addVersionString('MollieLaravelCashier/' . self::PACKAGE_VERSION);
@@ -68,7 +63,7 @@
         $this->app->bind(MinimumPaymentContract::class, MinimumPayment::class);
 
         $this->commands([
-            CashierUpdate::class,
+            CashierInstall::class,
             CashierRun::class,
             CashierUpdate::class,
         ]);

--- conflicted
+++ resolved
@@ -26,16 +26,11 @@
                 switch ($payment->status) {
                     case PaymentStatus::STATUS_PAID:
                         $order->handlePaymentPaid();
-<<<<<<< HEAD
                         $payment->webhookUrl = route('webhooks.mollie.aftercare');
                         $payment->update();
-=======
-
->>>>>>> a2877b2f
                         break;
                     case PaymentStatus::STATUS_FAILED:
                         $order->handlePaymentFailed();
-
                         break;
                     default:
                         break;

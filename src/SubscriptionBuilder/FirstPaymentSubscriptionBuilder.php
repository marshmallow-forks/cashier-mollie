--- conflicted
+++ resolved
@@ -90,12 +90,8 @@
         if ($this->isTrial) {
             $taxPercentage = $this->owner->taxPercentage() * 0.01;
             $total = $this->plan->firstPaymentAmount();
-<<<<<<< HEAD
+          
             if($total->isZero()) {
-=======
-
-            if ($total->isZero()) {
->>>>>>> a2877b2f
                 $vat = $total->subtract($total); // zero VAT
             } else {
                 $vat = $total->divide(1 + $taxPercentage)

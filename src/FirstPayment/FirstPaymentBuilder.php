<?php

namespace Laravel\Cashier\FirstPayment;

use Illuminate\Database\Eloquent\Model;
use Illuminate\Support\Str;
use Laravel\Cashier\Cashier;
use Laravel\Cashier\FirstPayment\Actions\ActionCollection;
use Laravel\Cashier\FirstPayment\Traits\PaymentMethodString;
use Laravel\Cashier\Mollie\Contracts\CreateMolliePayment;
use Laravel\Cashier\Mollie\Contracts\UpdateMolliePayment;
use Laravel\Cashier\Payment;
use Mollie\Api\Types\SequenceType;

class FirstPaymentBuilder
{
    use PaymentMethodString;

    /**
     * The billable model.
     *
     * @var \Illuminate\Database\Eloquent\Model
     */
    protected $owner;

    /**
     * A collection of BaseAction items. These actions will be executed by the FirstPaymentHandler
     *
     * @var ActionCollection
     */
    protected $actions;

    /**
     * Overrides the Mollie Payment payload
     *
     * @var array
     */
    protected $options;

    /**
     * The Mollie PaymentMethod
     *
     * @var string
     */
    protected $method;

    /**
     * The payment description.
     *
     * @var string
     */
    protected $description;

    /**
     * @var string
     */
    protected $redirectUrl;

    /**
     * @var string
     */
    protected $webhookUrl;

    /**
     * @var \Mollie\Api\Resources\Payment|null
     */
    protected $molliePayment;

    /**
     * FirstPaymentBuilder constructor.
     *
     * @param \Illuminate\Database\Eloquent\Model $owner
     * @param array $options Overrides the Mollie Payment payload
     */
    public function __construct(Model $owner, array $options = [])
    {
        $this->owner = $owner;
        $this->actions = new ActionCollection;
        $this->options = $options;
        $this->description = config('app.name', 'First payment');
        $this->redirectUrl = url(config('cashier.first_payment.redirect_url', config('cashier.redirect_url')));
        $this->webhookUrl = url(config('cashier.first_payment.webhook_url'));
    }

    /**
     * Define actions to be executed once the payment has been paid.
     *
     * @param array $actions
     * @return $this
     */
    public function inOrderTo(array $actions = [])
    {
        $this->actions = new ActionCollection($actions);

        return $this;
    }

    /**
     * Build the Mollie Payment Payload
     *
     * @return array
     */
    public function getMolliePayload()
    {
        return array_filter(array_merge([
            'sequenceType' => SequenceType::SEQUENCETYPE_FIRST,
            'method' => $this->method,
            'customerId' => $this->owner->asMollieCustomer()->id,
            'locale' => Cashier::getLocale($this->owner),
            'description' => $this->description,
            'amount' => money_to_mollie_array($this->actions->total()),
            'webhookUrl' => $this->webhookUrl,
            'redirectUrl' => $this->redirectUrl,
            'metadata' => [
                'owner' => [
                    'type' => get_class($this->owner),
                    'id' => $this->owner->id,
                ],
                'actions' => $this->actions->toMolliePayload(),
            ],
        ], $this->options));
    }

    /**
     * @return \Mollie\Api\Resources\Payment
     */
    public function create()
    {
        $payload = $this->getMolliePayload();

        /** @var CreateMolliePayment $createMolliePayment */
        $createMolliePayment = app()->make(CreateMolliePayment::class);
        $this->molliePayment = $createMolliePayment->execute($payload);

        $redirectUrl = $payload['redirectUrl'];

        // Parse and update redirectUrl
        if (Str::contains($redirectUrl, '{payment_id}')) {
            $redirectUrl = Str::replaceArray('{payment_id}', [$this->molliePayment->id], $redirectUrl);
            $this->molliePayment->redirectUrl = $redirectUrl;

            /** @var UpdateMolliePayment $updateMolliePayment */
            $updateMolliePayment = app()->make(UpdateMolliePayment::class);
            $this->molliePayment = $updateMolliePayment->execute($this->molliePayment);
        }

        Payment::createFromMolliePayment($this->molliePayment, $this->owner);

        return $this->molliePayment;
    }

    /**
<<<<<<< HEAD
     * @param string|null $method
=======
     * @param array|string $method
>>>>>>> 4974d412
     * @return FirstPaymentBuilder
     */
    public function setFirstPaymentMethod($method)
    {
        if(is_string($method)) {
            $method = $this->castPaymentMethodString($method);
        }

        $this->method = $method;

        return $this;
    }

    /**
     * @param string $description
     * @return FirstPaymentBuilder
     */
    public function setDescription(string $description)
    {
        $this->description = $description;

        return $this;
    }

    /**
     * Override the default Mollie redirectUrl. Takes an absolute or relative url.
     *
     * @param string $redirectUrl
     * @return $this
     */
    public function setRedirectUrl(string $redirectUrl)
    {
        $this->redirectUrl = url($redirectUrl);

        return $this;
    }

    /**
     * Override the default Mollie webhookUrl. Takes an absolute or relative url.
     *
     * @param string $webhookUrl
     * @return $this
     */
    public function setWebhookUrl(string $webhookUrl)
    {
        $this->webhookUrl = url($webhookUrl);

        return $this;
    }

    /**
     * @return \Mollie\Api\Resources\Payment|null
     */
    public function getMolliePayment()
    {
        return $this->molliePayment;
    }
}<|MERGE_RESOLUTION|>--- conflicted
+++ resolved
@@ -150,11 +150,7 @@
     }
 
     /**
-<<<<<<< HEAD
-     * @param string|null $method
-=======
      * @param array|string $method
->>>>>>> 4974d412
      * @return FirstPaymentBuilder
      */
     public function setFirstPaymentMethod($method)
